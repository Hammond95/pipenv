# -*- coding=utf-8 -*-
from __future__ import absolute_import, print_function
import json as simplejson
import logging
import os
import shutil
import sys
import time
import warnings

import click
import six
import urllib3.util as urllib3_util
import vistir

import click_completion
import crayons
import delegator
import dotenv
import pipfile

from . import environments, exceptions, pep508checker, progress
from ._compat import fix_utf8, decode_for_output
from .cmdparse import Script
from .environments import (
    PIPENV_CACHE_DIR, PIPENV_COLORBLIND, PIPENV_DEFAULT_PYTHON_VERSION,
    PIPENV_DONT_USE_PYENV, PIPENV_HIDE_EMOJIS, PIPENV_MAX_SUBPROCESS,
    PIPENV_PYUP_API_KEY, PIPENV_SHELL_FANCY, PIPENV_SKIP_VALIDATION,
    PIPENV_YES, SESSION_IS_INTERACTIVE
)
from .project import Project, SourceNotFound
from .utils import (
    convert_deps_to_pip, create_mirror_source, create_spinner, download_file,
    escape_cmd, escape_grouped_arguments, find_windows_executable,
    get_canonical_names, is_pinned, is_pypi_url, is_required_version, is_star,
    is_valid_url, parse_indexes, pep423_name, prepare_pip_source_args,
    proper_case, python_version, venv_resolve_deps, run_command,
    is_python_command, find_python
)


# Packages that should be ignored later.
BAD_PACKAGES = (
    "distribute",
    "packaging",
    "pip",
    "pkg-resources",
    "setuptools",
    "wheel",
)

FIRST_PACKAGES = ("cython",)
# Are we using the default Python?
USING_DEFAULT_PYTHON = True
if not PIPENV_HIDE_EMOJIS:
    now = time.localtime()
    # Halloween easter-egg.
    if ((now.tm_mon == 10) and (now.tm_mday == 30)) or (
        (now.tm_mon == 10) and (now.tm_mday == 31)
    ):
        INSTALL_LABEL = "🎃   "
    # Christmas easter-egg.
    elif ((now.tm_mon == 12) and (now.tm_mday == 24)) or (
        (now.tm_mon == 12) and (now.tm_mday == 25)
    ):
        INSTALL_LABEL = "🎅   "
    else:
        INSTALL_LABEL = "🐍   "
    INSTALL_LABEL2 = crayons.normal("☤  ", bold=True)
    STARTING_LABEL = "    "
else:
    INSTALL_LABEL = "   "
    INSTALL_LABEL2 = "   "
    STARTING_LABEL = "   "
# Enable shell completion.
click_completion.init()
# Disable colors, for the color blind and others who do not prefer colors.
if PIPENV_COLORBLIND:
    crayons.disable()


def which(command, location=None, allow_global=False):
    if not allow_global and location is None:
        if project.virtualenv_exists:
            location = project.virtualenv_location
        else:
            location = os.environ.get("VIRTUAL_ENV", None)
    if not (location and os.path.exists(location)) and not allow_global:
        raise RuntimeError("location not created nor specified")

    version_str = "python{0}".format(".".join([str(v) for v in sys.version_info[:2]]))
    is_python = command in ("python", os.path.basename(sys.executable), version_str)
    if not allow_global:
        if os.name == "nt":
            p = find_windows_executable(os.path.join(location, "Scripts"), command)
        else:
            p = os.path.join(location, "bin", command)
    else:
        if is_python:
            p = sys.executable
    if not os.path.exists(p):
        if is_python:
            p = sys.executable or system_which("python")
        else:
            p = system_which(command)
    return p


project = Project(which=which)


def do_clear():
    click.echo(crayons.white(fix_utf8("Clearing caches…"), bold=True))
    try:
        from pip._internal import locations
    except ImportError:  # pip 9.
        from pip import locations

    try:
        vistir.path.rmtree(PIPENV_CACHE_DIR)
        vistir.path.rmtree(locations.USER_CACHE_DIR)
    except OSError as e:
        # Ignore FileNotFoundError. This is needed for Python 2.7.
        import errno

        if e.errno == errno.ENOENT:
            pass
        raise


def load_dot_env():
    """Loads .env file into sys.environ."""
    if not environments.PIPENV_DONT_LOAD_ENV:
        # If the project doesn't exist yet, check current directory for a .env file
        project_directory = project.project_directory or "."
        dotenv_file = environments.PIPENV_DOTENV_LOCATION or os.sep.join(
            [project_directory, ".env"]
        )

        if os.path.isfile(dotenv_file):
            click.echo(
                crayons.normal(fix_utf8("Loading .env environment variables…"), bold=True),
                err=True,
            )
        else:
            if environments.PIPENV_DOTENV_LOCATION:
                click.echo(
                    "{0}: file {1}={2} does not exist!!\n{3}".format(
                        crayons.red("Warning", bold=True),
                        crayons.normal("PIPENV_DOTENV_LOCATION", bold=True),
                        crayons.normal(environments.PIPENV_DOTENV_LOCATION, bold=True),
                        crayons.red("Not loading environment variables.", bold=True),
                    ),
                    err=True,
                )
        dotenv.load_dotenv(dotenv_file, override=True)


def add_to_path(p):
    """Adds a given path to the PATH."""
    if p not in os.environ["PATH"]:
        os.environ["PATH"] = "{0}{1}{2}".format(p, os.pathsep, os.environ["PATH"])


def cleanup_virtualenv(bare=True):
    """Removes the virtualenv directory from the system."""
    if not bare:
        click.echo(crayons.red("Environment creation aborted."))
    try:
        # Delete the virtualenv.
        vistir.path.rmtree(project.virtualenv_location)
    except OSError as e:
        click.echo(
            "{0} An error occurred while removing {1}!".format(
                crayons.red("Error: ", bold=True),
                crayons.green(project.virtualenv_location),
            ),
            err=True,
        )
        click.echo(crayons.blue(e), err=True)


def import_requirements(r=None, dev=False):
    from .patched.notpip._vendor import requests as pip_requests
    from .vendor.pip_shims.shims import parse_requirements

    # Parse requirements.txt file with Pip's parser.
    # Pip requires a `PipSession` which is a subclass of requests.Session.
    # Since we're not making any network calls, it's initialized to nothing.
    if r:
        assert os.path.isfile(r)
    # Default path, if none is provided.
    if r is None:
        r = project.requirements_location
    with open(r, "r") as f:
        contents = f.read()
    indexes = []
    trusted_hosts = []
    # Find and add extra indexes.
    for line in contents.split("\n"):
        line_indexes, _trusted_hosts, _ = parse_indexes(line.strip())
        indexes.extend(line_indexes)
        trusted_hosts.extend(_trusted_hosts)
    indexes = sorted(set(indexes))
    trusted_hosts = sorted(set(trusted_hosts))
    reqs = [f for f in parse_requirements(r, session=pip_requests)]
    for package in reqs:
        if package.name not in BAD_PACKAGES:
            if package.link is not None:
                package_string = (
                    "-e {0}".format(package.link)
                    if package.editable
                    else str(package.link)
                )
                project.add_package_to_pipfile(package_string, dev=dev)
            else:
                project.add_package_to_pipfile(str(package.req), dev=dev)
    for index in indexes:
        trusted = index in trusted_hosts
        project.add_index_to_pipfile(index, verify_ssl=trusted)
    project.recase_pipfile()


def ensure_environment():
    # Skip this on Windows…
    if os.name != "nt":
        if "LANG" not in os.environ:
            click.echo(
                "{0}: the environment variable {1} is not set!"
                "\nWe recommend setting this in {2} (or equivalent) for "
                "proper expected behavior.".format(
                    crayons.red("Warning", bold=True),
                    crayons.normal("LANG", bold=True),
                    crayons.green("~/.profile"),
                ),
                err=True,
            )


def import_from_code(path="."):
    from pipreqs import pipreqs

    rs = []
    try:
        for r in pipreqs.get_all_imports(path):
            if r not in BAD_PACKAGES:
                rs.append(r)
        pkg_names = pipreqs.get_pkg_names(rs)
        return [proper_case(r) for r in pkg_names]

    except Exception:
        return []


def ensure_pipfile(validate=True, skip_requirements=False, system=False):
    """Creates a Pipfile for the project, if it doesn't exist."""
    from .environments import PIPENV_VIRTUALENV

    # Assert Pipfile exists.
    python = which("python") if not (USING_DEFAULT_PYTHON or system) else None
    if project.pipfile_is_empty:
        # Show an error message and exit if system is passed and no pipfile exists
        if system and not PIPENV_VIRTUALENV:
            raise exceptions.PipenvOptionsError(
                "--system",
                "--system is intended to be used for pre-existing Pipfile "
                "installation, not installation of specific packages. Aborting."
            )
        # If there's a requirements file, but no Pipfile…
        if project.requirements_exists and not skip_requirements:
            click.echo(
                crayons.normal(
                    fix_utf8("requirements.txt found, instead of Pipfile! Converting…"),
                    bold=True,
                )
            )
            # Create a Pipfile…
            project.create_pipfile(python=python)
            with create_spinner("Importing requirements...") as sp:
                # Import requirements.txt.
                try:
                    import_requirements()
                except Exception:
                    sp.fail(environments.PIPENV_SPINNER_FAIL_TEXT.format("Failed..."))
                else:
                    sp.ok(environments.PIPENV_SPINNER_OK_TEXT.format("Success!"))
            # Warn the user of side-effects.
            click.echo(
                u"{0}: Your {1} now contains pinned versions, if your {2} did. \n"
                "We recommend updating your {1} to specify the {3} version, instead."
                "".format(
                    crayons.red("Warning", bold=True),
                    crayons.normal("Pipfile", bold=True),
                    crayons.normal("requirements.txt", bold=True),
                    crayons.normal('"*"', bold=True),
                )
            )
        else:
            click.echo(
                crayons.normal(fix_utf8("Creating a Pipfile for this project…"), bold=True),
                err=True,
            )
            # Create the pipfile if it doesn't exist.
            project.create_pipfile(python=python)
    # Validate the Pipfile's contents.
    if validate and project.virtualenv_exists and not PIPENV_SKIP_VALIDATION:
        # Ensure that Pipfile is using proper casing.
        p = project.parsed_pipfile
        changed = project.ensure_proper_casing()
        # Write changes out to disk.
        if changed:
            click.echo(
                crayons.normal(u"Fixing package names in Pipfile…", bold=True), err=True
            )
            project.write_toml(p)


def find_a_system_python(line):
    """Find a Python installation from a given line.

    This tries to parse the line in various of ways:

    * Looks like an absolute path? Use it directly.
    * Looks like a py.exe call? Use py.exe to get the executable.
    * Starts with "py" something? Looks like a python command. Try to find it
      in PATH, and use it directly.
    * Search for "python" and "pythonX.Y" executables in PATH to find a match.
    * Nothing fits, return None.
    """

    from .vendor.pythonfinder import Finder
    finder = Finder(system=False, global_search=True)
    if not line:
        return next(iter(finder.find_all_python_versions()), None)
    # Use the windows finder executable
    if (line.startswith("py ") or line.startswith("py.exe ")) and os.name == "nt":
        line = line.split(" ", 1)[1].lstrip("-")
    python_entry = find_python(finder, line)
    return python_entry


def ensure_python(three=None, python=None):
    # Support for the PIPENV_PYTHON environment variable.
    from .environments import PIPENV_PYTHON

    if PIPENV_PYTHON and python is False and three is None:
        python = PIPENV_PYTHON

    def abort():
        click.echo(
            "You can specify specific versions of Python with:\n  {0}".format(
                crayons.red(
                    "$ pipenv --python {0}".format(
                        os.sep.join(("path", "to", "python"))
                    )
                )
            ),
            err=True,
        )
        sys.exit(1)

    global USING_DEFAULT_PYTHON
    USING_DEFAULT_PYTHON = three is None and not python
    # Find out which python is desired.
    if not python:
        python = convert_three_to_python(three, python)
    if not python:
        python = project.required_python_version
    if not python:
        python = PIPENV_DEFAULT_PYTHON_VERSION
    path_to_python = find_a_system_python(python)
    if not path_to_python and python is not None:
        # We need to install Python.
        click.echo(
            u"{0}: Python {1} {2}".format(
                crayons.red("Warning", bold=True),
                crayons.blue(python),
                fix_utf8("was not found on your system…"),
            ),
            err=True,
        )
        # Pyenv is installed
        from .vendor.pythonfinder.environment import PYENV_INSTALLED

        if not PYENV_INSTALLED:
            abort()
        else:
            if (not PIPENV_DONT_USE_PYENV) and (SESSION_IS_INTERACTIVE or PIPENV_YES):
                from .pyenv import Runner, PyenvError

                pyenv = Runner("pyenv")
                try:
                    version = pyenv.find_version_to_install(python)
                except ValueError:
                    abort()
                except PyenvError as e:
                    click.echo(fix_utf8("Something went wrong…"))
                    click.echo(crayons.blue(e.err), err=True)
                    abort()
                s = "{0} {1} {2}".format(
                    "Would you like us to install",
                    crayons.green("CPython {0}".format(version)),
                    "with pyenv?",
                )
                # Prompt the user to continue…
                if not (PIPENV_YES or click.confirm(s, default=True)):
                    abort()
                else:
                    # Tell the user we're installing Python.
                    click.echo(
                        u"{0} {1} {2} {3}{4}".format(
                            crayons.normal(u"Installing", bold=True),
                            crayons.green(u"CPython {0}".format(version), bold=True),
                            crayons.normal(u"with pyenv", bold=True),
                            crayons.normal(u"(this may take a few minutes)"),
                            crayons.normal(fix_utf8("…"), bold=True),
                        )
                    )
                    with create_spinner("Installing python...") as sp:
                        try:
                            c = pyenv.install(version)
                        except PyenvError as e:
                            sp.fail(environments.PIPENV_SPINNER_FAIL_TEXT.format(
                                "Failed...")
                            )
                            click.echo(fix_utf8("Something went wrong…"), err=True)
                            click.echo(crayons.blue(e.err), err=True)
                        else:
                            sp.ok(environments.PIPENV_SPINNER_OK_TEXT.format("Success!"))
                            # Print the results, in a beautiful blue…
                            click.echo(crayons.blue(c.out), err=True)
                            # Clear the pythonfinder caches
                            from .vendor.pythonfinder import Finder
                            finder = Finder(system=False, global_search=True)
                            finder.find_python_version.cache_clear()
                            finder.find_all_python_versions.cache_clear()
                    # Find the newly installed Python, hopefully.
                    version = str(version)
                    path_to_python = find_a_system_python(version)
                    try:
                        assert python_version(path_to_python) == version
                    except AssertionError:
                        click.echo(
                            "{0}: The Python you just installed is not available on your {1}, apparently."
                            "".format(
                                crayons.red("Warning", bold=True),
                                crayons.normal("PATH", bold=True),
                            ),
                            err=True,
                        )
                        sys.exit(1)
    return path_to_python


def ensure_virtualenv(three=None, python=None, site_packages=False, pypi_mirror=None):
    """Creates a virtualenv, if one doesn't exist."""
    from .environments import PIPENV_USE_SYSTEM

    def abort():
        sys.exit(1)

    global USING_DEFAULT_PYTHON
    if not project.virtualenv_exists:
        try:
            # Ensure environment variables are set properly.
            ensure_environment()
            # Ensure Python is available.
            python = ensure_python(three=three, python=python)
            if python is not None and not isinstance(python, six.string_types):
                python = python.path.as_posix()
            # Create the virtualenv.
            # Abort if --system (or running in a virtualenv).
            if PIPENV_USE_SYSTEM:
                click.echo(
                    crayons.red(
                        "You are attempting to re–create a virtualenv that "
                        "Pipenv did not create. Aborting."
                    )
                )
                sys.exit(1)
            do_create_virtualenv(
                python=python, site_packages=site_packages, pypi_mirror=pypi_mirror
            )
        except KeyboardInterrupt:
            # If interrupted, cleanup the virtualenv.
            cleanup_virtualenv(bare=False)
            sys.exit(1)
    # If --three, --two, or --python were passed…
    elif (python) or (three is not None) or (site_packages is not False):
        USING_DEFAULT_PYTHON = False
        # Ensure python is installed before deleting existing virtual env
        python = ensure_python(three=three, python=python)
        if python is not None and not isinstance(python, six.string_types):
            python = python.path.as_posix()

        click.echo(crayons.red("Virtualenv already exists!"), err=True)
        # If VIRTUAL_ENV is set, there is a possibility that we are
        # going to remove the active virtualenv that the user cares
        # about, so confirm first.
        if "VIRTUAL_ENV" in os.environ:
            if not (
                PIPENV_YES or click.confirm("Remove existing virtualenv?", default=True)
            ):
                abort()
        click.echo(
            crayons.normal(fix_utf8("Removing existing virtualenv…"), bold=True), err=True
        )
        # Remove the virtualenv.
        cleanup_virtualenv(bare=True)
        # Call this function again.
        ensure_virtualenv(
            three=three,
            python=python,
            site_packages=site_packages,
            pypi_mirror=pypi_mirror,
        )


def ensure_project(
    three=None,
    python=None,
    validate=True,
    system=False,
    warn=True,
    site_packages=False,
    deploy=False,
    skip_requirements=False,
    pypi_mirror=None,
    clear=False,
):
    """Ensures both Pipfile and virtualenv exist for the project."""
    from .environments import PIPENV_USE_SYSTEM

    # Clear the caches, if appropriate.
    if clear:
        print("clearing")
        sys.exit(1)

    # Automatically use an activated virtualenv.
    if PIPENV_USE_SYSTEM:
        system = True
    if not project.pipfile_exists:
        if deploy is True:
            raise exceptions.PipfileNotFound
        else:
            project.touch_pipfile()
    # Skip virtualenv creation when --system was used.
    if not system:
        ensure_virtualenv(
            three=three,
            python=python,
            site_packages=site_packages,
            pypi_mirror=pypi_mirror,
        )
        if warn:
            # Warn users if they are using the wrong version of Python.
            if project.required_python_version:
                path_to_python = which("python") or which("py")
                if path_to_python and project.required_python_version not in (
                    python_version(path_to_python) or ""
                ):
                    click.echo(
                        "{0}: Your Pipfile requires {1} {2}, "
                        "but you are using {3} ({4}).".format(
                            crayons.red("Warning", bold=True),
                            crayons.normal("python_version", bold=True),
                            crayons.blue(project.required_python_version),
                            crayons.blue(python_version(path_to_python)),
                            crayons.green(shorten_path(path_to_python)),
                        ),
                        err=True,
                    )
                    click.echo(
                        "  {0} and rebuilding the virtual environment "
                        "may resolve the issue.".format(crayons.green("$ pipenv --rm")),
                        err=True,
                    )
                    if not deploy:
                        click.echo(
                            "  {0} will surely fail."
                            "".format(crayons.red("$ pipenv check")),
                            err=True,
                        )
                    else:
                        raise exceptions.DeployException
    # Ensure the Pipfile exists.
    ensure_pipfile(
        validate=validate, skip_requirements=skip_requirements, system=system
    )


def shorten_path(location, bold=False):
    """Returns a visually shorter representation of a given system path."""
    original = location
    short = os.sep.join(
        [s[0] if len(s) > (len("2long4")) else s for s in location.split(os.sep)]
    )
    short = short.split(os.sep)
    short[-1] = original.split(os.sep)[-1]
    if bold:
        short[-1] = str(crayons.normal(short[-1], bold=True))
    return os.sep.join(short)


# return short
def do_where(virtualenv=False, bare=True):
    """Executes the where functionality."""
    if not virtualenv:
        location = project.pipfile_location
        # Shorten the virtual display of the path to the virtualenv.
        if not bare:
            location = shorten_path(location)
        if not location:
            click.echo(
                "No Pipfile present at project home. Consider running "
                "{0} first to automatically generate a Pipfile for you."
                "".format(crayons.green("`pipenv install`")),
                err=True,
            )
        elif not bare:
            click.echo(
                "Pipfile found at {0}.\n  Considering this to be the project home."
                "".format(crayons.green(location)),
                err=True,
            )
            pass
        else:
            click.echo(project.project_directory)
    else:
        location = project.virtualenv_location
        if not bare:
            click.echo(
                "Virtualenv location: {0}".format(crayons.green(location)), err=True
            )
        else:
            click.echo(location)


def _cleanup_procs(procs, concurrent, failed_deps_queue, retry=True):
    while not procs.empty():
        c = procs.get()
        if concurrent:
            c.block()
        failed = False
        if c.return_code != 0:
            failed = True
        if "Ignoring" in c.out:
            click.echo(crayons.yellow(c.out.strip()))
        elif environments.is_verbose():
            click.echo(crayons.blue(c.out.strip() or c.err.strip()))
        # The Installation failed…
        if failed:
            if not retry:
                # The Installation failed…
                # We echo both c.out and c.err because pip returns error details on out.
                err = c.err.strip().splitlines() if c.err else []
                out = c.out.strip().splitlines() if c.out else []
                err_lines = [line for line in [out, err]]
                # Return the subprocess' return code.
                raise exceptions.InstallError(c.dep.name, extra=err_lines)
            # Save the Failed Dependency for later.
            dep = c.dep.copy()
            failed_deps_queue.put(dep)
            # Alert the user.
            click.echo(
                "{0} {1}! Will try again.".format(
                    crayons.red("An error occurred while installing"),
                    crayons.green(dep.as_line()),
                ), err=True
            )


def batch_install(deps_list, procs, failed_deps_queue,
                  requirements_dir, no_deps=False, ignore_hashes=False,
                  allow_global=False, blocking=False, pypi_mirror=None,
                  nprocs=PIPENV_MAX_SUBPROCESS, retry=True):
    from .vendor.requirementslib.models.utils import strip_extras_markers_from_requirement
    failed = (not retry)
    if not failed:
        label = INSTALL_LABEL if not PIPENV_HIDE_EMOJIS else ""
    else:
        label = INSTALL_LABEL2

    deps_list_bar = progress.bar(
        deps_list, width=32,
        label=label
    )
    indexes = []
    trusted_hosts = []
    # Install these because
    for dep in deps_list_bar:
        if dep.req.req:
            dep.req.req = strip_extras_markers_from_requirement(dep.req.req)
        if dep.markers:
            dep.markers = str(strip_extras_markers_from_requirement(dep.get_markers()))
        index = None
        if dep.index:
            index = project.find_source(dep.index)
            indexes.append(index)
            if not index.get("verify_ssl", False):
                trusted_hosts.append(urllib3_util.parse_url(index.get("url")).host)
        # Install the module.
        is_artifact = False
        if no_deps:
            link = getattr(dep.req, "link", None)
            is_wheel = False
            if link:
                is_wheel = link.is_wheel
        if dep.is_file_or_url and (dep.is_direct_url or any(
            dep.req.uri.endswith(ext) for ext in ["zip", "tar.gz"]
        )):
            is_artifact = True
        elif dep.is_vcs:
            is_artifact = True
        needs_deps = not no_deps if no_deps is True else is_artifact

        extra_indexes = []
        if not index and indexes:
            index = next(iter(indexes))
            if len(indexes) > 1:
                extra_indexes = indexes[1:]

        with vistir.contextmanagers.temp_environ():
            if not allow_global:
                os.environ["PIP_USER"] = vistir.compat.fs_str("0")
                if "PYTHONHOME" in os.environ:
                    del os.environ["PYTHONHOME"]
            if not needs_deps:
                link = getattr(dep.req, "link", None)
                is_wheel = False
                if link:
                    is_wheel = link.is_wheel
                needs_deps = dep.is_file_or_url and not (is_wheel or dep.editable)
            c = pip_install(
                dep,
                ignore_hashes=any([ignore_hashes, dep.editable, dep.is_vcs]),
                allow_global=allow_global,
                no_deps=not needs_deps,
                block=any([dep.editable, dep.is_vcs, blocking]),
                index=index,
                requirements_dir=requirements_dir,
                pypi_mirror=pypi_mirror,
                trusted_hosts=trusted_hosts,
                extra_indexes=extra_indexes,
                use_pep517=not retry,
            )
            # if dep.is_vcs or dep.editable:
            #     c.block()
            if procs.qsize() < nprocs:
                c.dep = dep
                procs.put(c)

            if procs.full() or procs.qsize() == len(deps_list):
                _cleanup_procs(procs, not blocking, failed_deps_queue, retry=retry)


def do_install_dependencies(
    dev=False,
    only=False,
    bare=False,
    requirements=False,
    allow_global=False,
    ignore_hashes=False,
    skip_lock=False,
    concurrent=True,
    requirements_dir=None,
    pypi_mirror=False,
):
    """"
    Executes the install functionality.

    If requirements is True, simply spits out a requirements format to stdout.
    """

    from six.moves import queue
    if requirements:
        bare = True
    blocking = not concurrent
    # Load the lockfile if it exists, or if only is being used (e.g. lock is being used).
    if skip_lock or only or not project.lockfile_exists:
        if not bare:
            click.echo(
                crayons.normal(fix_utf8("Installing dependencies from Pipfile…"), bold=True)
            )
            # skip_lock should completely bypass the lockfile (broken in 4dac1676)
            lockfile = project.get_or_create_lockfile(from_pipfile=True)
    else:
        lockfile = project.get_or_create_lockfile()
        if not bare:
            click.echo(
                crayons.normal(
                    fix_utf8("Installing dependencies from Pipfile.lock ({0})…".format(
                        lockfile["_meta"].get("hash", {}).get("sha256")[-6:]
                    )),
                    bold=True,
                )
            )
    # Allow pip to resolve dependencies when in skip-lock mode.
    no_deps = not skip_lock
    deps_list = list(lockfile.get_requirements(dev=dev, only=requirements))
    if requirements:
        index_args = prepare_pip_source_args(project.sources)
        index_args = " ".join(index_args).replace(" -", "\n-")
        deps = [
            req.as_line(sources=False, include_hashes=False) for req in deps_list
        ]
        # Output only default dependencies
        click.echo(index_args)
        click.echo(
            "\n".join(sorted(deps))
        )
        sys.exit(0)

    procs = queue.Queue(maxsize=PIPENV_MAX_SUBPROCESS)
    failed_deps_queue = queue.Queue()
    if skip_lock:
        ignore_hashes = True

    install_kwargs = {
        "no_deps": no_deps, "ignore_hashes": ignore_hashes, "allow_global": allow_global,
        "blocking": blocking, "pypi_mirror": pypi_mirror
    }
    if concurrent:
        install_kwargs["nprocs"] = PIPENV_MAX_SUBPROCESS
    else:
        install_kwargs["nprocs"] = 1

    # with project.environment.activated():
    batch_install(
        deps_list, procs, failed_deps_queue, requirements_dir, **install_kwargs
    )

    if not procs.empty():
        _cleanup_procs(procs, concurrent, failed_deps_queue)

    # Iterate over the hopefully-poorly-packaged dependencies…
    if not failed_deps_queue.empty():
        click.echo(
            crayons.normal(fix_utf8("Installing initially failed dependencies…"), bold=True)
        )
        retry_list = []
        while not failed_deps_queue.empty():
            failed_dep = failed_deps_queue.get()
            retry_list.append(failed_dep)
        install_kwargs.update({
            "nprocs": 1,
            "retry": False,
            "blocking": True,
        })
        batch_install(
            retry_list, procs, failed_deps_queue, requirements_dir, **install_kwargs
        )
    if not procs.empty():
        _cleanup_procs(procs, False, failed_deps_queue, retry=False)


def convert_three_to_python(three, python):
    """Converts a Three flag into a Python flag, and raises customer warnings
    in the process, if needed.
    """
    if not python:
        if three is False:
            return "2"

        elif three is True:
            return "3"

    else:
        return python


def do_create_virtualenv(python=None, site_packages=False, pypi_mirror=None):
    """Creates a virtualenv."""

    click.echo(
        crayons.normal(fix_utf8("Creating a virtualenv for this project…"), bold=True), err=True
    )
    click.echo(
        u"Pipfile: {0}".format(crayons.red(project.pipfile_location, bold=True)),
        err=True,
    )

    # Default to using sys.executable, if Python wasn't provided.
    if python is None:
        python = sys.executable
    click.echo(
        u"{0} {1} {3} {2}".format(
            crayons.normal("Using", bold=True),
            crayons.red(python, bold=True),
            crayons.normal(fix_utf8("to create virtualenv…"), bold=True),
            crayons.green("({0})".format(python_version(python))),
        ),
        err=True,
    )

    cmd = [
        vistir.compat.Path(sys.executable).absolute().as_posix(),
        "-m",
        "virtualenv",
        "--prompt=({0}) ".format(project.name),
        "--python={0}".format(python),
        project.get_location_for_virtualenv(),
    ]

    # Pass site-packages flag to virtualenv, if desired…
    if site_packages:
        click.echo(
            crayons.normal(fix_utf8("Making site-packages available…"), bold=True), err=True
        )
        cmd.append("--system-site-packages")

    if pypi_mirror:
        pip_config = {"PIP_INDEX_URL": vistir.misc.fs_str(pypi_mirror)}
    else:
        pip_config = {}

    # Actually create the virtualenv.
    nospin = environments.PIPENV_NOSPIN
    with create_spinner("Creating virtual environment...") as sp:
        c = vistir.misc.run(
            cmd, verbose=False, return_object=True, write_to_stdout=False,
            combine_stderr=False, block=True, nospin=True, env=pip_config,
        )
        click.echo(crayons.blue("{0}".format(c.out)), err=True)
        if c.returncode != 0:
            sp.fail(environments.PIPENV_SPINNER_FAIL_TEXT.format(u"Failed creating virtual environment"))
            raise exceptions.VirtualenvCreationException(
                extra=[crayons.blue("{0}".format(c.err)),]
            )
        else:

            sp.green.ok(environments.PIPENV_SPINNER_OK_TEXT.format(u"Successfully created virtual environment!"))

    # Associate project directory with the environment.
    # This mimics Pew's "setproject".
    project_file_name = os.path.join(project.virtualenv_location, ".project")
    with open(project_file_name, "w") as f:
        f.write(vistir.misc.fs_str(project.project_directory))
    from .environment import Environment
    sources = project.pipfile_sources
    project._environment = Environment(
        prefix=project.get_location_for_virtualenv(),
        is_venv=True,
        sources=sources,
        pipfile=project.parsed_pipfile,
        project=project
    )
    project._environment.add_dist("pipenv")
    # Say where the virtualenv is.
    do_where(virtualenv=True, bare=False)


def parse_download_fname(fname, name):
    fname, fextension = os.path.splitext(fname)
    if fextension == ".whl":
        fname = "-".join(fname.split("-")[:-3])
    if fname.endswith(".tar"):
        fname, _ = os.path.splitext(fname)
    # Substring out package name (plus dash) from file name to get version.
    version = fname[len(name) + 1 :]
    # Ignore implicit post releases in version number.
    if "-" in version and version.split("-")[1].isdigit():
        version = version.split("-")[0]
    return version


def get_downloads_info(names_map, section):
    from .vendor.requirementslib.models.requirements import Requirement

    info = []
    p = project.parsed_pipfile
    for fname in os.listdir(project.download_location):
        # Get name from filename mapping.
        name = Requirement.from_line(names_map[fname]).name
        # Get the version info from the filenames.
        version = parse_download_fname(fname, name)
        # Get the hash of each file.
        cmd = '{0} hash "{1}"'.format(
            escape_grouped_arguments(which_pip()),
            os.sep.join([project.download_location, fname]),
        )
        c = delegator.run(cmd)
        hash = c.out.split("--hash=")[1].strip()
        # Verify we're adding the correct version from Pipfile
        # and not one from a dependency.
        specified_version = p[section].get(name, "")
        if is_required_version(version, specified_version):
            info.append(dict(name=name, version=version, hash=hash))
    return info


def overwrite_dev(prod, dev):
    dev_keys = set(list(dev.keys()))
    prod_keys = set(list(prod.keys()))
    for pkg in dev_keys & prod_keys:
        dev[pkg] = prod[pkg]
    return dev


def do_lock(
    ctx=None,
    system=False,
    clear=False,
    pre=False,
    keep_outdated=False,
    write=True,
    pypi_mirror=None,
):
    """Executes the freeze functionality."""

    cached_lockfile = {}
    if not pre:
        pre = project.settings.get("allow_prereleases")
    if keep_outdated:
        if not project.lockfile_exists:
            raise exceptions.PipenvOptionsError(
                "--keep-outdated", ctx=ctx,
                message="Pipfile.lock must exist to use --keep-outdated!"
            )
        cached_lockfile = project.lockfile_content
    # Create the lockfile.
    lockfile = project._lockfile
    # Cleanup lockfile.
    for section in ("default", "develop"):
        for k, v in lockfile[section].copy().items():
            if not hasattr(v, "keys"):
                del lockfile[section][k]
    # Ensure that develop inherits from default.
    dev_packages = project.dev_packages.copy()
    dev_packages = overwrite_dev(project.packages, dev_packages)
    # Resolve dev-package dependencies, with pip-tools.
    for is_dev in [True, False]:
        pipfile_section = "dev-packages" if is_dev else "packages"
        lockfile_section = "develop" if is_dev else "default"
        if project.pipfile_exists:
            packages = project.parsed_pipfile.get(pipfile_section, {})
        else:
            packages = getattr(project, pipfile_section.replace("-", "_"))

        if write:
            # Alert the user of progress.
            click.echo(
                u"{0} {1} {2}".format(
                    crayons.normal(u"Locking"),
                    crayons.red(u"[{0}]".format(pipfile_section.replace("_", "-"))),
                    crayons.normal(fix_utf8("dependencies…")),
                ),
                err=True,
            )

        # Mutates the lockfile
        venv_resolve_deps(
            packages,
            which=which,
            project=project,
            dev=is_dev,
            clear=clear,
            pre=pre,
            allow_global=system,
            pypi_mirror=pypi_mirror,
            pipfile=packages,
            lockfile=lockfile,
            keep_outdated=keep_outdated
        )

    # Support for --keep-outdated…
    if keep_outdated:
        from pipenv.vendor.packaging.utils import canonicalize_name
        for section_name, section in (
            ("default", project.packages),
            ("develop", project.dev_packages),
        ):
            for package_specified in section.keys():
                if not is_pinned(section[package_specified]):
                    canonical_name = canonicalize_name(package_specified)
                    if canonical_name in cached_lockfile[section_name]:
                        lockfile[section_name][canonical_name] = cached_lockfile[
                            section_name
                        ][canonical_name].copy()
            for key in ["default", "develop"]:
                packages = set(cached_lockfile[key].keys())
                new_lockfile = set(lockfile[key].keys())
                missing = packages - new_lockfile
                for missing_pkg in missing:
                    lockfile[key][missing_pkg] = cached_lockfile[key][missing_pkg].copy()
    # Overwrite any develop packages with default packages.
    lockfile["develop"].update(overwrite_dev(lockfile.get("default", {}), lockfile["develop"]))
    if write:
        project.write_lockfile(lockfile)
        click.echo(
            "{0}".format(
                crayons.normal(
                    "Updated Pipfile.lock ({0})!".format(
                        lockfile["_meta"].get("hash", {}).get("sha256")[-6:]
                    ),
                    bold=True,
                )
            ),
            err=True,
        )
    else:
        return lockfile


def do_purge(bare=False, downloads=False, allow_global=False):
    """Executes the purge functionality."""

    if downloads:
        if not bare:
            click.echo(crayons.normal(fix_utf8("Clearing out downloads directory…"), bold=True))
        vistir.path.rmtree(project.download_location)
        return

    # Remove comments from the output, if any.
    installed = set([
        pep423_name(pkg.project_name) for pkg in project.environment.get_installed_packages()
    ])
    bad_pkgs = set([pep423_name(pkg) for pkg in BAD_PACKAGES])
    # Remove setuptools, pip, etc from targets for removal
    to_remove = installed - bad_pkgs

    # Skip purging if there is no packages which needs to be removed
    if not to_remove:
        if not bare:
            click.echo("Found 0 installed package, skip purging.")
            click.echo(crayons.green("Environment now purged and fresh!"))
        return installed

    if not bare:
        click.echo(
            fix_utf8("Found {0} installed package(s), purging…".format(len(to_remove)))
        )

    command = "{0} uninstall {1} -y".format(
        escape_grouped_arguments(which_pip(allow_global=allow_global)),
        " ".join(to_remove),
    )
    if environments.is_verbose():
        click.echo("$ {0}".format(command))
    c = delegator.run(command)
    if c.return_code != 0:
        raise exceptions.UninstallError(installed, command, c.out + c.err, c.return_code)
    if not bare:
        click.echo(crayons.blue(c.out))
        click.echo(crayons.green("Environment now purged and fresh!"))
    return installed


def do_init(
    dev=False,
    requirements=False,
    allow_global=False,
    ignore_pipfile=False,
    skip_lock=False,
    system=False,
    concurrent=True,
    deploy=False,
    pre=False,
    keep_outdated=False,
    requirements_dir=None,
    pypi_mirror=None,
):
    """Executes the init functionality."""
    from .environments import (
        PIPENV_VIRTUALENV, PIPENV_DEFAULT_PYTHON_VERSION, PIPENV_PYTHON, PIPENV_USE_SYSTEM
    )
    python = None
    if PIPENV_PYTHON is not None:
        python = PIPENV_PYTHON
    elif PIPENV_DEFAULT_PYTHON_VERSION is not None:
        python = PIPENV_DEFAULT_PYTHON_VERSION

    if not system and not PIPENV_USE_SYSTEM:
        if not project.virtualenv_exists:
            try:
                do_create_virtualenv(python=python, three=None, pypi_mirror=pypi_mirror)
            except KeyboardInterrupt:
                cleanup_virtualenv(bare=False)
                sys.exit(1)
    # Ensure the Pipfile exists.
    if not deploy:
        ensure_pipfile(system=system)
    if not requirements_dir:
        requirements_dir = vistir.path.create_tracked_tempdir(
            suffix="-requirements", prefix="pipenv-"
        )
    # Write out the lockfile if it doesn't exist, but not if the Pipfile is being ignored
    if (project.lockfile_exists and not ignore_pipfile) and not skip_lock:
        old_hash = project.get_lockfile_hash()
        new_hash = project.calculate_pipfile_hash()
        if new_hash != old_hash:
            if deploy:
                click.echo(
                    crayons.red(
                        "Your Pipfile.lock ({0}) is out of date. Expected: ({1}).".format(
                            old_hash[-6:], new_hash[-6:]
                        )
                    )
                )
                raise exceptions.DeployException
                sys.exit(1)
            elif (system or allow_global) and not (PIPENV_VIRTUALENV):
                click.echo(
                    crayons.red(fix_utf8(
                        "Pipfile.lock ({0}) out of date, but installation "
                        "uses {1}… re-building lockfile must happen in "
                        "isolation. Please rebuild lockfile in a virtualenv. "
                        "Continuing anyway…".format(
                            crayons.white(old_hash[-6:]), crayons.white("--system")
                        )),
                        bold=True,
                    ),
                    err=True,
                )
            else:
                if old_hash:
                    msg = fix_utf8("Pipfile.lock ({0}) out of date, updating to ({1})…")
                else:
                    msg = fix_utf8("Pipfile.lock is corrupted, replaced with ({1})…")
                click.echo(
                    crayons.red(msg.format(old_hash[-6:], new_hash[-6:]), bold=True),
                    err=True,
                )
                do_lock(
                    system=system,
                    pre=pre,
                    keep_outdated=keep_outdated,
                    write=True,
                    pypi_mirror=pypi_mirror,
                )
    # Write out the lockfile if it doesn't exist.
    if not project.lockfile_exists and not skip_lock:
        # Unless we're in a virtualenv not managed by pipenv, abort if we're
        # using the system's python.
        if (system or allow_global) and not (PIPENV_VIRTUALENV):
            raise exceptions.PipenvOptionsError(
                "--system",
                "--system is intended to be used for Pipfile installation, "
                "not installation of specific packages. Aborting.\n"
                "See also: --deploy flag."
            )
        else:
            click.echo(
                crayons.normal(fix_utf8("Pipfile.lock not found, creating…"), bold=True),
                err=True,
            )
            do_lock(
                system=system,
                pre=pre,
                keep_outdated=keep_outdated,
                write=True,
                pypi_mirror=pypi_mirror,
            )
    do_install_dependencies(
        dev=dev,
        requirements=requirements,
        allow_global=allow_global,
        skip_lock=skip_lock,
        concurrent=concurrent,
        requirements_dir=requirements_dir,
        pypi_mirror=pypi_mirror,
    )

    # Hint the user what to do to activate the virtualenv.
    if not allow_global and not deploy and "PIPENV_ACTIVE" not in os.environ:
        click.echo(
            "To activate this project's virtualenv, run {0}.\n"
            "Alternatively, run a command "
            "inside the virtualenv with {1}.".format(
                crayons.red("pipenv shell"), crayons.red("pipenv run")
            )
        )


def pip_install(
    requirement=None,
    r=None,
    allow_global=False,
    ignore_hashes=False,
    no_deps=True,
    block=True,
    index=None,
    pre=False,
    selective_upgrade=False,
    requirements_dir=None,
    extra_indexes=None,
    pypi_mirror=None,
    trusted_hosts=None,
    use_pep517=True
):
    from pipenv.patched.notpip._internal import logger as piplogger
    from .vendor.vistir.compat import Mapping
    from .vendor.urllib3.util import parse_url
    src = []
    write_to_tmpfile = False
    if requirement:
        needs_hashes = not requirement.editable and not ignore_hashes and r is None
        has_subdir = requirement.is_vcs and requirement.req.subdirectory
        write_to_tmpfile = needs_hashes or has_subdir

    if not trusted_hosts:
        trusted_hosts = []
    trusted_hosts.extend(os.environ.get("PIP_TRUSTED_HOSTS", []))
    if environments.is_verbose():
        piplogger.setLevel(logging.INFO)
        if requirement:
            click.echo(
                crayons.normal("Installing {0!r}".format(requirement.name), bold=True),
                err=True,
            )

    if requirement:
        ignore_hashes = True if not requirement.hashes else ignore_hashes

    # Create files for hash mode.
    if write_to_tmpfile:
        if not requirements_dir:
            requirements_dir = vistir.path.create_tracked_tempdir(
                prefix="pipenv", suffix="requirements")
        f = vistir.compat.NamedTemporaryFile(
            prefix="pipenv-", suffix="-requirement.txt", dir=requirements_dir,
            delete=False
        )
        line = requirement.as_line(include_hashes=not ignore_hashes)
        f.write(vistir.misc.to_bytes(line))
        r = f.name
        f.close()

    if requirement and requirement.vcs:
        # Install dependencies when a package is a non-editable VCS dependency.
        # Don't specify a source directory when using --system.
        if not allow_global and ("PIP_SRC" not in os.environ):
            src.extend(["--src", "{0}".format(project.virtualenv_src_location)])

    # Try installing for each source in project.sources.
    if index:
        if isinstance(index, (Mapping, dict)):
            index_source = index
        else:
            try:
                index_source = project.find_source(index)
                index_source = index_source.copy()
            except SourceNotFound:
                src_name = project.src_name_from_url(index)
                index_url = parse_url(index)
                verify_ssl = index_url.host not in trusted_hosts
                index_source = {"url": index, "verify_ssl": verify_ssl, "name": src_name}
        sources = [index_source.copy(),]
        if extra_indexes:
            if isinstance(extra_indexes, six.string_types):
                extra_indexes = [extra_indexes,]
            for idx in extra_indexes:
                extra_src = None
                if isinstance(idx, (Mapping, dict)):
                    extra_src = idx
                try:
                    extra_src = project.find_source(idx) if not extra_src else extra_src
                except SourceNotFound:
                    src_name = project.src_name_from_url(idx)
                    src_url = parse_url(idx)
                    verify_ssl = src_url.host not in trusted_hosts
                    extra_src = {"url": idx, "verify_ssl": verify_ssl, "name": extra_src}
                if extra_src["url"] != index_source["url"]:
                    sources.append(extra_src)
        else:
            for idx in project.pipfile_sources:
                if idx["url"] != sources[0]["url"]:
                    sources.append(idx)
    else:
        sources = project.pipfile_sources
    if pypi_mirror:
        sources = [
            create_mirror_source(pypi_mirror) if is_pypi_url(source["url"]) else source
            for source in sources
        ]

    line_kwargs = {"as_list": True, "include_hashes": not ignore_hashes}

    # Install dependencies when a package is a VCS dependency.
    if requirement and requirement.vcs:
        ignore_hashes = True
        # Don't specify a source directory when using --system.
        src_dir = None
        if "PIP_SRC" in os.environ:
            src_dir = os.environ["PIP_SRC"]
            src = ["--src", os.environ["PIP_SRC"]]
        if not requirement.editable:
            no_deps = False

        if src_dir is not None:
            repo = requirement.req.get_vcs_repo(src_dir=src_dir)
        else:
            repo = requirement.req.get_vcs_repo()
        write_to_tmpfile = True
        line_kwargs["include_markers"] = False
        line_kwargs["include_hashes"] = False
        if not requirements_dir:
            requirements_dir = vistir.path.create_tracked_tempdir(prefix="pipenv",
                                                                  suffix="requirements")
        f = vistir.compat.NamedTemporaryFile(
            prefix="pipenv-", suffix="-requirement.txt", dir=requirements_dir,
            delete=False
        )
        line = "-e" if requirement.editable else ""
        if requirement.editable or requirement.name is not None:
            name = requirement.name
            if requirement.extras:
                name = "{0}{1}".format(name, requirement.extras_as_pip)
            line = "-e {0}#egg={1}".format(vistir.path.path_to_url(repo.checkout_directory), requirement.name)
            if repo.subdirectory:
                line = "{0}&subdirectory={1}".format(line, repo.subdirectory)
        else:
            line = requirement.as_line(**line_kwargs)
        f.write(vistir.misc.to_bytes(line))
        r = f.name
        f.close()

    # Create files for hash mode.
    if write_to_tmpfile and not r:
        if not requirements_dir:
            requirements_dir = vistir.path.create_tracked_tempdir(
                prefix="pipenv", suffix="requirements")
        f = vistir.compat.NamedTemporaryFile(
            prefix="pipenv-", suffix="-requirement.txt", dir=requirements_dir,
            delete=False
        )
        ignore_hashes = True if not requirement.hashes else ignore_hashes
        line = requirement.as_line(include_hashes=not ignore_hashes)
        line = "{0} {1}".format(line, " ".join(src))
        f.write(vistir.misc.to_bytes(line))
        r = f.name
        f.close()

    if (requirement and requirement.editable) and not r:
        line_kwargs["include_markers"] = False
        line_kwargs["include_hashes"] = False
        install_reqs = requirement.as_line(**line_kwargs)
        if requirement.editable and install_reqs[0].startswith("-e "):
            req, install_reqs = install_reqs[0], install_reqs[1:]
            possible_hashes = install_reqs[:]
            editable_opt, req = req.split(" ", 1)
            install_reqs = [editable_opt, req] + install_reqs

        # hashes must be passed via a file
        ignore_hashes = True
    elif r:
        install_reqs = ["-r", r]
        with open(r) as f:
            if "--hash" not in f.read():
                ignore_hashes = True
    else:
<<<<<<< HEAD
        ignore_hashes = True if not requirement.hashes else ignore_hashes
=======
        ignore_hashes = True if not requirement.hashes else False
>>>>>>> 661184e5
        install_reqs = requirement.as_line(as_list=True, include_hashes=not ignore_hashes)
        if not requirement.markers:
            install_reqs = [escape_cmd(r) for r in install_reqs]
        elif len(install_reqs) > 1:
            install_reqs = install_reqs[0] + [escape_cmd(r) for r in install_reqs[1:]]
    pip_command = [which_pip(allow_global=allow_global), "install"]
    if pre:
        pip_command.append("--pre")
    if src:
        pip_command.extend(src)
    if environments.is_verbose():
        pip_command.append("--verbose")
    pip_command.append("--upgrade")
    if selective_upgrade:
        pip_command.append("--upgrade-strategy=only-if-needed")
    if no_deps:
        pip_command.append("--no-deps")
    pip_command.extend(install_reqs)
    pip_command.extend(prepare_pip_source_args(sources))
    if not ignore_hashes:
        pip_command.append("--require-hashes")
    if not use_pep517:
        from .vendor.packaging.version import parse as parse_version
        pip_command.append("--no-build-isolation")
        if project.environment.pip_version >= parse_version("19.0"):
            pip_command.append("--no-use-pep517")
    if environments.is_verbose():
        click.echo("$ {0}".format(pip_command), err=True)
    cache_dir = vistir.compat.Path(PIPENV_CACHE_DIR)
    pip_config = {
        "PIP_CACHE_DIR": vistir.misc.fs_str(cache_dir.as_posix()),
        "PIP_WHEEL_DIR": vistir.misc.fs_str(cache_dir.joinpath("wheels").as_posix()),
        "PIP_DESTINATION_DIR": vistir.misc.fs_str(
            cache_dir.joinpath("pkgs").as_posix()
        ),
        "PIP_EXISTS_ACTION": vistir.misc.fs_str("w"),
        "PATH": vistir.misc.fs_str(os.environ.get("PATH")),
    }
    if src:
        pip_config.update(
            {"PIP_SRC": vistir.misc.fs_str(project.virtualenv_src_location)}
        )
    cmd = Script.parse(pip_command)
    pip_command = cmd.cmdify()
    c = None
    # with project.environment.activated():
    c = delegator.run(pip_command, block=block, env=pip_config)
    return c


def pip_download(package_name):
    cache_dir = vistir.compat.Path(PIPENV_CACHE_DIR)
    pip_config = {
        "PIP_CACHE_DIR": vistir.misc.fs_str(cache_dir.as_posix()),
        "PIP_WHEEL_DIR": vistir.misc.fs_str(cache_dir.joinpath("wheels").as_posix()),
        "PIP_DESTINATION_DIR": vistir.misc.fs_str(
            cache_dir.joinpath("pkgs").as_posix()
        ),
    }
    for source in project.sources:
        cmd = '{0} download "{1}" -i {2} -d {3}'.format(
            escape_grouped_arguments(which_pip()),
            package_name,
            source["url"],
            project.download_location,
        )
        c = delegator.run(cmd, env=pip_config)
        if c.return_code == 0:
            break

    return c


def fallback_which(command, location=None, allow_global=False, system=False):
    """
    A fallback implementation of the `which` utility command that relies exclusively on
    searching the path for commands.

    :param str command: The command to search for, optional
    :param str location: The search location to prioritize (prepend to path), defaults to None
    :param bool allow_global: Whether to search the global path, defaults to False
    :param bool system: Whether to use the system python instead of pipenv's python, defaults to False
    :raises ValueError: Raised if no command is provided
    :raises TypeError: Raised if the command provided is not a string
    :return: A path to the discovered command location
    :rtype: str
    """

    from .vendor.pythonfinder import Finder
    if not command:
        raise ValueError("fallback_which: Must provide a command to search for...")
    if not isinstance(command, six.string_types):
        raise TypeError("Provided command must be a string, received {0!r}".format(command))
    global_search = system or allow_global
    if location is None:
        global_search = True
    finder = Finder(system=False, global_search=global_search, path=location)
    if is_python_command(command):
        result = find_python(finder, command)
        if result:
            return result
    result = finder.which(command)
    if result:
        return result.path.as_posix()
    return ""


def which_pip(allow_global=False):
    """Returns the location of virtualenv-installed pip."""

    location = None
    if "VIRTUAL_ENV" in os.environ:
        location = os.environ["VIRTUAL_ENV"]
    if allow_global:
        if location:
            pip = which("pip", location=location)
            if pip:
                return pip

        for p in ("pip", "pip3", "pip2"):
            where = system_which(p)
            if where:
                return where

    pip = which("pip")
    if not pip:
        pip = fallback_which("pip", allow_global=allow_global, location=location)
    return pip


def system_which(command, mult=False):
    """Emulates the system's which. Returns None if not found."""
    _which = "which -a" if not os.name == "nt" else "where"
    os.environ = {
        vistir.compat.fs_str(k): vistir.compat.fs_str(val)
        for k, val in os.environ.items()
    }
    result = None
    try:
        c = delegator.run("{0} {1}".format(_which, command))
        try:
            # Which Not found…
            if c.return_code == 127:
                click.echo(
                    "{}: the {} system utility is required for Pipenv to find Python installations properly."
                    "\n  Please install it.".format(
                        crayons.red("Warning", bold=True), crayons.red(_which)
                    ),
                    err=True,
                )
            assert c.return_code == 0
        except AssertionError:
            result = fallback_which(command, allow_global=True)
    except TypeError:
        if not result:
            result = fallback_which(command, allow_global=True)
    else:
        if not result:
            result = next(iter([c.out, c.err]), "").split("\n")
            result = next(iter(result)) if not mult else result
            return result
        if not result:
            result = fallback_which(command, allow_global=True)
    result = [result] if mult else result
    return result



def format_help(help):
    """Formats the help string."""
    help = help.replace("Options:", str(crayons.normal("Options:", bold=True)))
    help = help.replace(
        "Usage: pipenv", str("Usage: {0}".format(crayons.normal("pipenv", bold=True)))
    )
    help = help.replace("  check", str(crayons.red("  check", bold=True)))
    help = help.replace("  clean", str(crayons.red("  clean", bold=True)))
    help = help.replace("  graph", str(crayons.red("  graph", bold=True)))
    help = help.replace("  install", str(crayons.magenta("  install", bold=True)))
    help = help.replace("  lock", str(crayons.green("  lock", bold=True)))
    help = help.replace("  open", str(crayons.red("  open", bold=True)))
    help = help.replace("  run", str(crayons.yellow("  run", bold=True)))
    help = help.replace("  shell", str(crayons.yellow("  shell", bold=True)))
    help = help.replace("  sync", str(crayons.green("  sync", bold=True)))
    help = help.replace("  uninstall", str(crayons.magenta("  uninstall", bold=True)))
    help = help.replace("  update", str(crayons.green("  update", bold=True)))
    additional_help = """
Usage Examples:
   Create a new project using Python 3.7, specifically:
   $ {1}

   Remove project virtualenv (inferred from current directory):
   $ {9}

   Install all dependencies for a project (including dev):
   $ {2}

   Create a lockfile containing pre-releases:
   $ {6}

   Show a graph of your installed dependencies:
   $ {4}

   Check your installed dependencies for security vulnerabilities:
   $ {7}

   Install a local setup.py into your virtual environment/Pipfile:
   $ {5}

   Use a lower-level pip command:
   $ {8}

Commands:""".format(
        crayons.red("pipenv --three"),
        crayons.red("pipenv --python 3.7"),
        crayons.red("pipenv install --dev"),
        crayons.red("pipenv lock"),
        crayons.red("pipenv graph"),
        crayons.red("pipenv install -e ."),
        crayons.red("pipenv lock --pre"),
        crayons.red("pipenv check"),
        crayons.red("pipenv run pip freeze"),
        crayons.red("pipenv --rm"),
    )
    help = help.replace("Commands:", additional_help)
    return help


def format_pip_error(error):
    error = error.replace("Expected", str(crayons.green("Expected", bold=True)))
    error = error.replace("Got", str(crayons.red("Got", bold=True)))
    error = error.replace(
        "THESE PACKAGES DO NOT MATCH THE HASHES FROM THE REQUIREMENTS FILE",
        str(
            crayons.red(
                "THESE PACKAGES DO NOT MATCH THE HASHES FROM Pipfile.lock!", bold=True
            )
        ),
    )
    error = error.replace(
        "someone may have tampered with them",
        str(crayons.red("someone may have tampered with them")),
    )
    error = error.replace("option to pip install", "option to 'pipenv install'")
    return error


def format_pip_output(out, r=None):
    def gen(out):
        for line in out.split("\n"):
            # Remove requirements file information from pip9 output.
            if "(from -r" in line:
                yield line[: line.index("(from -r")]

            else:
                yield line

    out = "\n".join([l for l in gen(out)])
    return out


def warn_in_virtualenv():
    # Only warn if pipenv isn't already active.
    if environments.is_in_virtualenv() and not environments.is_quiet():
        click.echo(
            "{0}: Pipenv found itself running within a virtual environment, "
            "so it will automatically use that environment, instead of "
            "creating its own for any project. You can set "
            "{1} to force pipenv to ignore that environment and create "
            "its own instead. You can set {2} to suppress this "
            "warning.".format(
                crayons.green("Courtesy Notice"),
                crayons.normal("PIPENV_IGNORE_VIRTUALENVS=1", bold=True),
                crayons.normal("PIPENV_VERBOSITY=-1", bold=True),
            ),
            err=True,
        )


def ensure_lockfile(keep_outdated=False, pypi_mirror=None):
    """Ensures that the lockfile is up-to-date."""
    if not keep_outdated:
        keep_outdated = project.settings.get("keep_outdated")
    # Write out the lockfile if it doesn't exist, but not if the Pipfile is being ignored
    if project.lockfile_exists:
        old_hash = project.get_lockfile_hash()
        new_hash = project.calculate_pipfile_hash()
        if new_hash != old_hash:
            click.echo(
                crayons.red(
                    fix_utf8("Pipfile.lock ({0}) out of date, updating to ({1})…".format(
                        old_hash[-6:], new_hash[-6:]
                    )),
                    bold=True,
                ),
                err=True,
            )
            do_lock(keep_outdated=keep_outdated, pypi_mirror=pypi_mirror)
    else:
        do_lock(keep_outdated=keep_outdated, pypi_mirror=pypi_mirror)


def do_py(system=False):
    try:
        click.echo(which("python", allow_global=system))
    except AttributeError:
        click.echo(crayons.red("No project found!"))


def do_outdated(pypi_mirror=None):
    # TODO: Allow --skip-lock here?
    from .vendor.requirementslib.models.requirements import Requirement
    from .vendor.packaging.utils import canonicalize_name
    from collections import namedtuple

    packages = {}
    package_info = namedtuple("PackageInfo", ["name", "installed", "available"])

    installed_packages = project.environment.get_installed_packages()
    outdated_packages = {
        canonicalize_name(pkg.project_name): package_info
        (pkg.project_name, pkg.parsed_version, pkg.latest_version)
        for pkg in project.environment.get_outdated_packages()
    }
    for result in installed_packages:
        dep = Requirement.from_line(str(result.as_requirement()))
        packages.update(dep.as_pipfile())
    updated_packages = {}
    lockfile = do_lock(write=False, pypi_mirror=pypi_mirror)
    for section in ("develop", "default"):
        for package in lockfile[section]:
            try:
                updated_packages[package] = lockfile[section][package]["version"]
            except KeyError:
                pass
    outdated = []
    skipped = []
    for package in packages:
        norm_name = pep423_name(package)
        if norm_name in updated_packages:
            if updated_packages[norm_name] != packages[package]:
                outdated.append(
                    package_info(package, updated_packages[norm_name], packages[package])
                )
            elif canonicalize_name(package) in outdated_packages:
                skipped.append(outdated_packages[canonicalize_name(package)])
    for package, old_version, new_version in skipped:
        click.echo(crayons.yellow(
            "Skipped Update of Package {0!s}: {1!s} installed, {2!s} available.".format(
                package, old_version, new_version
            )), err=True
        )
    if not outdated:
        click.echo(crayons.green("All packages are up to date!", bold=True))
        sys.exit(0)
    for package, new_version, old_version in outdated:
        click.echo(
            "Package {0!r} out-of-date: {1!r} installed, {2!r} available.".format(
                package, old_version, new_version
            )
        )
    sys.exit(bool(outdated))


def do_install(
    packages=False,
    editable_packages=False,
    index_url=False,
    extra_index_url=False,
    dev=False,
    three=False,
    python=False,
    pypi_mirror=None,
    system=False,
    lock=True,
    ignore_pipfile=False,
    skip_lock=False,
    requirements=False,
    sequential=False,
    pre=False,
    code=False,
    deploy=False,
    keep_outdated=False,
    selective_upgrade=False,
):
    from .environments import PIPENV_VIRTUALENV, PIPENV_USE_SYSTEM
    from .vendor.pip_shims.shims import PipError

    requirements_directory = vistir.path.create_tracked_tempdir(
        suffix="-requirements", prefix="pipenv-"
    )
    warnings.filterwarnings("default", category=vistir.compat.ResourceWarning)
    if selective_upgrade:
        keep_outdated = True
    packages = packages if packages else []
    editable_packages = editable_packages if editable_packages else []
    package_args = [p for p in packages if p] + [p for p in editable_packages if p]
    skip_requirements = False
    # Don't search for requirements.txt files if the user provides one
    if requirements or package_args or project.pipfile_exists:
        skip_requirements = True
    concurrent = not sequential
    # Ensure that virtualenv is available and pipfile are available
    ensure_project(
        three=three,
        python=python,
        system=system,
        warn=True,
        deploy=deploy,
        skip_requirements=skip_requirements,
        pypi_mirror=pypi_mirror,
    )
    # Don't attempt to install develop and default packages if Pipfile is missing
    if not project.pipfile_exists and not (package_args or dev) and not code:
        if not (ignore_pipfile or deploy):
            raise exceptions.PipfileNotFound(project.path_to("Pipfile"))
        elif ((skip_lock and deploy) or ignore_pipfile) and not project.lockfile_exists:
            raise exceptions.LockfileNotFound(project.path_to("Pipfile.lock"))
    # Load the --pre settings from the Pipfile.
    if not pre:
        pre = project.settings.get("allow_prereleases")
    if not keep_outdated:
        keep_outdated = project.settings.get("keep_outdated")
    remote = requirements and is_valid_url(requirements)
    # Warn and exit if --system is used without a pipfile.
    if (system and package_args) and not (PIPENV_VIRTUALENV):
        raise exceptions.SystemUsageError
    # Automatically use an activated virtualenv.
    if PIPENV_USE_SYSTEM:
        system = True
    # Check if the file is remote or not
    if remote:
        click.echo(
            crayons.normal(
                fix_utf8("Remote requirements file provided! Downloading…"), bold=True
            ),
            err=True,
        )
        fd = vistir.path.create_tracked_tempfile(
            prefix="pipenv-", suffix="-requirement.txt", dir=requirements_directory
        )
        temp_reqs = fd.name
        requirements_url = requirements
        # Download requirements file
        try:
            download_file(requirements, temp_reqs)
        except IOError:
            fd.close()
            os.unlink(temp_reqs)
            click.echo(
                crayons.red(
                    u"Unable to find requirements file at {0}.".format(
                        crayons.normal(requirements)
                    )
                ),
                err=True,
            )
            sys.exit(1)
        finally:
            fd.close()
        # Replace the url with the temporary requirements file
        requirements = temp_reqs
        remote = True
    if requirements:
        error, traceback = None, None
        click.echo(
            crayons.normal(
                fix_utf8("Requirements file provided! Importing into Pipfile…"), bold=True
            ),
            err=True,
        )
        try:
            import_requirements(r=project.path_to(requirements), dev=dev)
        except (UnicodeDecodeError, PipError) as e:
            # Don't print the temp file path if remote since it will be deleted.
            req_path = requirements_url if remote else project.path_to(requirements)
            error = (
                u"Unexpected syntax in {0}. Are you sure this is a "
                "requirements.txt style file?".format(req_path)
            )
            traceback = e
        except AssertionError as e:
            error = (
                u"Requirements file doesn't appear to exist. Please ensure the file exists in your "
                "project directory or you provided the correct path."
            )
            traceback = e
        finally:
            # If requirements file was provided by remote url delete the temporary file
            if remote:
                fd.close()  # Close for windows to allow file cleanup.
                os.remove(temp_reqs)
            if error and traceback:
                click.echo(crayons.red(error))
                click.echo(crayons.blue(str(traceback)), err=True)
                sys.exit(1)
    if code:
        click.echo(
            crayons.normal(fix_utf8("Discovering imports from local codebase…"), bold=True)
        )
        for req in import_from_code(code):
            click.echo("  Found {0}!".format(crayons.green(req)))
            project.add_package_to_pipfile(req)
    # Allow more than one package to be provided.
    package_args = [p for p in packages] + [
        "-e {0}".format(pkg) for pkg in editable_packages
    ]
    # Support for --selective-upgrade.
    # We should do this part first to make sure that we actually do selectively upgrade
    # the items specified
    if selective_upgrade:
        from .vendor.requirementslib.models.requirements import Requirement

        for i, package in enumerate(package_args[:]):
            section = project.packages if not dev else project.dev_packages
            package = Requirement.from_line(package)
            package__name, package__val = package.pipfile_entry
            try:
                if not is_star(section[package__name]) and is_star(package__val):
                    # Support for VCS dependencies.
                    package_args[i] = convert_deps_to_pip(
                        {package__name: section[package__name]}, project=project, r=False
                    )[0]
            except KeyError:
                pass
    # Install all dependencies, if none was provided.
    # This basically ensures that we have a pipfile and lockfile, then it locks and
    # installs from the lockfile
    if not packages and not editable_packages:
        # Update project settings with pre preference.
        if pre:
            project.update_settings({"allow_prereleases": pre})
        do_init(
            dev=dev,
            allow_global=system,
            ignore_pipfile=ignore_pipfile,
            system=system,
            skip_lock=skip_lock,
            concurrent=concurrent,
            deploy=deploy,
            pre=pre,
            requirements_dir=requirements_directory,
            pypi_mirror=pypi_mirror,
            keep_outdated=keep_outdated
        )

    # This is for if the user passed in dependencies, then we want to make sure we
    else:
        from .vendor.requirementslib.models.requirements import Requirement

        # make a tuple of (display_name, entry)
        pkg_list = packages + ["-e {0}".format(pkg) for pkg in editable_packages]
        if not system and not project.virtualenv_exists:
            do_init(
                dev=dev,
                system=system,
                allow_global=system,
                concurrent=concurrent,
                keep_outdated=keep_outdated,
                requirements_dir=requirements_directory,
                deploy=deploy,
                pypi_mirror=pypi_mirror,
                skip_lock=skip_lock,
            )
        for pkg_line in pkg_list:
            click.echo(
                crayons.normal(
                    fix_utf8("Installing {0}…".format(crayons.green(pkg_line, bold=True))),
                    bold=True,
                )
            )
            # pip install:
            with vistir.contextmanagers.temp_environ(), create_spinner("Installing...") as sp:
                if not system:
                    os.environ["PIP_USER"] = vistir.compat.fs_str("0")
                    if "PYTHONHOME" in os.environ:
                        del os.environ["PYTHONHOME"]
                try:
                    pkg_requirement = Requirement.from_line(pkg_line)
                except ValueError as e:
                    sp.write_err(vistir.compat.fs_str("{0}: {1}".format(crayons.red("WARNING"), e)))
                    sp.fail(environments.PIPENV_SPINNER_FAIL_TEXT.format("Installation Failed"))
                    sys.exit(1)
                if index_url:
                    pkg_requirement.index = index_url
                try:
                    c = pip_install(
                        pkg_requirement,
                        ignore_hashes=True,
                        allow_global=system,
                        selective_upgrade=selective_upgrade,
                        no_deps=False,
                        pre=pre,
                        requirements_dir=requirements_directory,
                        index=index_url,
                        extra_indexes=extra_index_url,
                        pypi_mirror=pypi_mirror,
                    )
                    if not c.ok:
                        sp.write_err(vistir.compat.fs_str(
                            "{0}: {1}".format(
                                crayons.red("WARNING"),
                                "Failed installing package {0}".format(pkg_line)
                            ),
                        ))
                        sp.write_err(vistir.compat.fs_str(
                            "Error text: {0}".format(c.out)
                        ))
                        raise RuntimeError(c.err)
                except (ValueError, RuntimeError) as e:
                    sp.write_err(vistir.compat.fs_str(
                        "{0}: {1}".format(crayons.red("WARNING"), e),
                    ))
                    sp.fail(environments.PIPENV_SPINNER_FAIL_TEXT.format(
                        "Installation Failed",
                    ))
                    sys.exit(1)
                # Warn if --editable wasn't passed.
                if pkg_requirement.is_vcs and not pkg_requirement.editable:
                    sp.write_err(
                        "{0}: You installed a VCS dependency in non-editable mode. "
                        "This will work fine, but sub-dependencies will not be resolved by {1}."
                        "\n  To enable this sub-dependency functionality, specify that this dependency is editable."
                        "".format(
                            crayons.red("Warning", bold=True),
                            crayons.red("$ pipenv lock"),
                        )
                    )
                    click.echo(crayons.blue(format_pip_output(c.out)))
                    # Ensure that package was successfully installed.
                    if c.return_code != 0:
                        sp.write_err(vistir.compat.fs_str(
                            "{0} An error occurred while installing {1}!".format(
                                crayons.red("Error: ", bold=True), crayons.green(pkg_line)
                            ),
                        ))
                        sp.write_err(vistir.compat.fs_str(crayons.blue(format_pip_error(c.err))))
                        if "setup.py egg_info" in c.err:
                            sp.write_err(vistir.compat.fs_str(
                                "This is likely caused by a bug in {0}. "
                                "Report this to its maintainers.".format(
                                    crayons.green(pkg_requirement.name)
                                )
                            ))
                        sp.fail(environments.PIPENV_SPINNER_FAIL_TEXT.format("Installation Failed"))
                        sys.exit(1)
                sp.write(vistir.compat.fs_str(
                    u"{0} {1} {2} {3}{4}".format(
                        crayons.normal(u"Adding", bold=True),
                        crayons.green(u"{0}".format(pkg_requirement.name), bold=True),
                        crayons.normal(u"to Pipfile's", bold=True),
                        crayons.red(u"[dev-packages]" if dev else u"[packages]", bold=True),
                        crayons.normal(fix_utf8("…"), bold=True),
                    )
                ))
                # Add the package to the Pipfile.
                try:
                    project.add_package_to_pipfile(pkg_requirement, dev)
                except ValueError as e:
                    import traceback
                    sp.write_err(
                        "{0} {1}".format(
                            crayons.red("Error:", bold=True), traceback.format_exc()
                        )
                    )
                    sp.fail(environments.PIPENV_SPINNER_FAIL_TEXT.format(
                        "Failed adding package to Pipfile"
                    ))
                sp.ok(environments.PIPENV_SPINNER_OK_TEXT.format("Installation Succeeded"))
            # Update project settings with pre preference.
            if pre:
                project.update_settings({"allow_prereleases": pre})
        do_init(
            dev=dev,
            system=system,
            allow_global=system,
            concurrent=concurrent,
            keep_outdated=keep_outdated,
            requirements_dir=requirements_directory,
            deploy=deploy,
            pypi_mirror=pypi_mirror,
            skip_lock=skip_lock,
        )
    sys.exit(0)


def do_uninstall(
    packages=False,
    editable_packages=False,
    three=None,
    python=False,
    system=False,
    lock=False,
    all_dev=False,
    all=False,
    keep_outdated=False,
    pypi_mirror=None,
    ctx=None
):
    from .environments import PIPENV_USE_SYSTEM
    from .vendor.requirementslib.models.requirements import Requirement
    from .vendor.packaging.utils import canonicalize_name

    # Automatically use an activated virtualenv.
    if PIPENV_USE_SYSTEM:
        system = True
    # Ensure that virtualenv is available.
    # TODO: We probably shouldn't ensure a project exists if the outcome will be to just
    # install things in order to remove them... maybe tell the user to install first?
    ensure_project(three=three, python=python, pypi_mirror=pypi_mirror)
    # Un-install all dependencies, if --all was provided.
    if not any([packages, editable_packages, all_dev, all]):
        raise exceptions.MissingParameter(
            crayons.red("No package provided!"),
            ctx=ctx, param_type="parameter",
        )
    editable_pkgs = [
        Requirement.from_line("-e {0}".format(p)).name for p in editable_packages if p
    ]
    packages = packages + editable_pkgs
    package_names = [p for p in packages if p]
    package_map = {
        canonicalize_name(p): p for p in packages if p
    }
    installed_package_names = project.installed_package_names
    # Intelligently detect if --dev should be used or not.
    lockfile_packages = set()
    if project.lockfile_exists:
        project_pkg_names = project.lockfile_package_names
    else:
        project_pkg_names = project.pipfile_package_names
    pipfile_remove = True
    # Uninstall [dev-packages], if --dev was provided.
    if all_dev:
        if "dev-packages" not in project.parsed_pipfile and not project_pkg_names["dev"]:
            click.echo(
                crayons.normal(
                    "No {0} to uninstall.".format(crayons.red("[dev-packages]")),
                    bold=True,
                )
            )
            return
        click.echo(
            crayons.normal(
                fix_utf8("Un-installing {0}…".format(crayons.red("[dev-packages]"))), bold=True
            )
        )
        package_names = project_pkg_names["dev"]

    # Remove known "bad packages" from the list.
    bad_pkgs = get_canonical_names(BAD_PACKAGES)
    ignored_packages = bad_pkgs & set(list(package_map.keys()))
    for ignored_pkg in ignored_packages:
        if environments.is_verbose():
            click.echo("Ignoring {0}.".format(ignored_pkg), err=True)
        pkg_name_index = package_names.index(package_map[ignored_pkg])
        del package_names[pkg_name_index]

    used_packages = project_pkg_names["combined"] & installed_package_names
    failure = False
    packages_to_remove = set()
    if all:
        click.echo(
            crayons.normal(
                fix_utf8("Un-installing all {0} and {1}…".format(
                    crayons.red("[dev-packages]"),
                    crayons.red("[packages]"),
                )), bold=True
            )
        )
        do_purge(bare=False, allow_global=system)
        sys.exit(0)
    if all_dev:
        package_names = project_pkg_names["dev"]
    else:
        package_names = set([pkg_name for pkg_name in package_names])
    selected_pkg_map = {
        canonicalize_name(p): p for p in package_names
    }
    packages_to_remove = [
        p for normalized, p in selected_pkg_map.items()
        if normalized in (used_packages - bad_pkgs)
    ]
    pip_path = None
    for normalized, package_name in selected_pkg_map.items():
        click.echo(
            crayons.white(
                fix_utf8("Uninstalling {0}…".format(package_name)), bold=True
            )
        )
        # Uninstall the package.
        if package_name in packages_to_remove:
            with project.environment.activated():
                if pip_path is None:
                    pip_path = which_pip(allow_global=system)
                cmd = [pip_path, "uninstall", package_name, "-y"]
                c = run_command(cmd)
                click.echo(crayons.blue(c.out))
                if c.return_code != 0:
                    failure = True
        if not failure and pipfile_remove:
            in_packages = project.get_package_name_in_pipfile(package_name, dev=False)
            in_dev_packages = project.get_package_name_in_pipfile(
                package_name, dev=True
            )
            if normalized in lockfile_packages:
                click.echo("{0} {1} {2} {3}".format(
                    crayons.blue("Removing"),
                    crayons.green(package_name),
                    crayons.blue("from"),
                    crayons.white(fix_utf8("Pipfile.lock…")))
                )
                lockfile = project.get_or_create_lockfile()
                if normalized in lockfile.default:
                    del lockfile.default[normalized]
                if normalized in lockfile.develop:
                    del lockfile.develop[normalized]
                lockfile.write()
            if not (in_dev_packages or in_packages):
                if normalized in lockfile_packages:
                    continue
                click.echo(
                    "No package {0} to remove from Pipfile.".format(
                        crayons.green(package_name)
                    )
                )
                continue

            click.echo(
                fix_utf8("Removing {0} from Pipfile…".format(crayons.green(package_name)))
            )
            # Remove package from both packages and dev-packages.
            if in_dev_packages:
                project.remove_package_from_pipfile(package_name, dev=True)
            if in_packages:
                project.remove_package_from_pipfile(package_name, dev=False)
    if lock:
        do_lock(system=system, keep_outdated=keep_outdated, pypi_mirror=pypi_mirror)
    sys.exit(int(failure))


def do_shell(three=None, python=False, fancy=False, shell_args=None, pypi_mirror=None):
    # Ensure that virtualenv is available.
    ensure_project(
        three=three, python=python, validate=False, pypi_mirror=pypi_mirror,
    )

    # Support shell compatibility mode.
    if PIPENV_SHELL_FANCY:
        fancy = True

    from .shells import choose_shell

    shell = choose_shell()
    click.echo(fix_utf8("Launching subshell in virtual environment…"), err=True)

    fork_args = (
        project.virtualenv_location,
        project.project_directory,
        shell_args,
    )
    # Only set PIPENV_ACTIVE after finishing reading virtualenv_location
    # Set an environment variable, so we know we're in the environment.
    # otherwise its value will be changed
    os.environ["PIPENV_ACTIVE"] = vistir.misc.fs_str("1")

    os.environ.pop("PIP_SHIMS_BASE_MODULE", None)

    if fancy:
        shell.fork(*fork_args)
        return

    try:
        shell.fork_compat(*fork_args)
    except (AttributeError, ImportError):
        click.echo(fix_utf8(
            "Compatibility mode not supported. "
            "Trying to continue as well-configured shell…"),
            err=True,
        )
        shell.fork(*fork_args)


def _inline_activate_virtualenv():
    try:
        activate_this = which("activate_this.py")
        if not activate_this or not os.path.exists(activate_this):
            raise exceptions.VirtualenvActivationException()
        with open(activate_this) as f:
            code = compile(f.read(), activate_this, "exec")
            exec(code, dict(__file__=activate_this))
    # Catch all errors, just in case.
    except Exception:
        click.echo(
            u"{0}: There was an unexpected error while activating your "
            u"virtualenv. Continuing anyway...".format(
                crayons.red("Warning", bold=True)
            ),
            err=True,
        )


def _inline_activate_venv():
    """Built-in venv doesn't have activate_this.py, but doesn't need it anyway.

    As long as we find the correct executable, built-in venv sets up the
    environment automatically.

    See: https://bugs.python.org/issue21496#msg218455
    """
    components = []
    for name in ("bin", "Scripts"):
        bindir = os.path.join(project.virtualenv_location, name)
        if os.path.exists(bindir):
            components.append(bindir)
    if "PATH" in os.environ:
        components.append(os.environ["PATH"])
    os.environ["PATH"] = os.pathsep.join(components)


def inline_activate_virtual_environment():
    root = project.virtualenv_location
    if os.path.exists(os.path.join(root, "pyvenv.cfg")):
        _inline_activate_venv()
    else:
        _inline_activate_virtualenv()
    if "VIRTUAL_ENV" not in os.environ:
        os.environ["VIRTUAL_ENV"] = vistir.misc.fs_str(root)


def _launch_windows_subprocess(script):
    import subprocess

    command = system_which(script.command)
    options = {"universal_newlines": True}

    # Command not found, maybe this is a shell built-in?
    if not command:
        return subprocess.Popen(script.cmdify(), shell=True, **options)

    # Try to use CreateProcess directly if possible. Specifically catch
    # Windows error 193 "Command is not a valid Win32 application" to handle
    # a "command" that is non-executable. See pypa/pipenv#2727.
    try:
        return subprocess.Popen([command] + script.args, **options)
    except WindowsError as e:
        if e.winerror != 193:
            raise

    # Try shell mode to use Windows's file association for file launch.
    return subprocess.Popen(script.cmdify(), shell=True, **options)


def do_run_nt(script):
    p = _launch_windows_subprocess(script)
    p.communicate()
    sys.exit(p.returncode)


def do_run_posix(script, command):
    command_path = system_which(script.command)
    if not command_path:
        if project.has_script(command):
            click.echo(
                "{0}: the command {1} (from {2}) could not be found within {3}."
                "".format(
                    crayons.red("Error", bold=True),
                    crayons.red(script.command),
                    crayons.normal(command, bold=True),
                    crayons.normal("PATH", bold=True),
                ),
                err=True,
            )
        else:
            click.echo(
                "{0}: the command {1} could not be found within {2} or Pipfile's {3}."
                "".format(
                    crayons.red("Error", bold=True),
                    crayons.red(command),
                    crayons.normal("PATH", bold=True),
                    crayons.normal("[scripts]", bold=True),
                ),
                err=True,
            )
        sys.exit(1)
    os.execl(
        command_path, command_path, *[os.path.expandvars(arg) for arg in script.args]
    )


def do_run(command, args, three=None, python=False, pypi_mirror=None):
    """Attempt to run command either pulling from project or interpreting as executable.

    Args are appended to the command in [scripts] section of project if found.
    """
    from .cmdparse import ScriptEmptyError

    # Ensure that virtualenv is available.
    ensure_project(
        three=three, python=python, validate=False, pypi_mirror=pypi_mirror,
    )

    load_dot_env()

    previous_pip_shims_module = os.environ.pop("PIP_SHIMS_BASE_MODULE", None)

    # Activate virtualenv under the current interpreter's environment
    inline_activate_virtual_environment()

    # Set an environment variable, so we know we're in the environment.
    # Only set PIPENV_ACTIVE after finishing reading virtualenv_location
    # such as in inline_activate_virtual_environment
    # otherwise its value will be changed
    previous_pipenv_active_value = os.environ.get("PIPENV_ACTIVE")
    os.environ["PIPENV_ACTIVE"] = vistir.misc.fs_str("1")

    try:
        script = project.build_script(command, args)
        cmd_string = ' '.join([script.command] + script.args)
        if environments.is_verbose():
            click.echo(crayons.normal("$ {0}".format(cmd_string)), err=True)
    except ScriptEmptyError:
        click.echo("Can't run script {0!r}-it's empty?", err=True)
    run_args = [script]
    run_kwargs = {}
    if os.name == "nt":
        run_fn = do_run_nt
    else:
        run_fn = do_run_posix
        run_kwargs = {"command": command}
    try:
        run_fn(*run_args, **run_kwargs)
    finally:
        os.environ.pop("PIPENV_ACTIVE", None)
        if previous_pipenv_active_value is not None:
            os.environ["PIPENV_ACTIVE"] = previous_pipenv_active_value
        if previous_pip_shims_module is not None:
            os.environ["PIP_SHIMS_BASE_MODULE"] = previous_pip_shims_module


def do_check(
    three=None,
    python=False,
    system=False,
    unused=False,
    ignore=None,
    args=None,
    pypi_mirror=None,
):
    from .environments import is_verbose
    from pipenv.vendor.vistir.compat import JSONDecodeError
    if not system:
        # Ensure that virtualenv is available.
        ensure_project(
            three=three,
            python=python,
            validate=False,
            warn=False,
            pypi_mirror=pypi_mirror,
        )
    if not args:
        args = []
    if unused:
        deps_required = [k for k in project.packages.keys()]
        deps_needed = import_from_code(unused)
        for dep in deps_needed:
            try:
                deps_required.remove(dep)
            except ValueError:
                pass
        if deps_required:
            click.echo(
                crayons.normal(
                    "The following dependencies appear unused, and may be safe for removal:"
                )
            )
            for dep in deps_required:
                click.echo("  - {0}".format(crayons.green(dep)))
            sys.exit(1)
        else:
            sys.exit(0)
    click.echo(crayons.normal(decode_for_output("Checking PEP 508 requirements…"), bold=True))
    pep508checker_path = pep508checker.__file__.rstrip("cdo")
    safety_path = os.path.join(
        os.path.dirname(os.path.abspath(__file__)), "patched", "safety.zip"
    )
    if not system:
        python = which("python")
    else:
        python = system_which("python")
    _cmd = [vistir.compat.Path(python).as_posix()]
    # Run the PEP 508 checker in the virtualenv.
    cmd = _cmd + [vistir.compat.Path(pep508checker_path).as_posix()]
    c = run_command(cmd)
    if is_verbose():
        click.echo("{0}{1}".format(
            "Running command: ",
            crayons.white("$ {0}".format(decode_for_output(" ".join(cmd))), bold=True)
        ))
    if c.return_code is not None:
        try:
            results = simplejson.loads(c.out.strip())
        except JSONDecodeError:
            click.echo("{0}\n{1}\n{2}".format(
                crayons.white(decode_for_output("Failed parsing pep508 results: "), bold=True),
                c.out.strip(),
                c.err.strip()
            ))
            sys.exit(1)
    # Load the pipfile.
    p = pipfile.Pipfile.load(project.pipfile_location)
    failed = False
    # Assert each specified requirement.
    for marker, specifier in p.data["_meta"]["requires"].items():
        if marker in results:
            try:
                assert results[marker] == specifier
            except AssertionError:
                failed = True
                click.echo(
                    "Specifier {0} does not match {1} ({2})."
                    "".format(
                        crayons.green(marker),
                        crayons.blue(specifier),
                        crayons.red(results[marker]),
                    ),
                    err=True,
                )
    if failed:
        click.echo(crayons.red("Failed!"), err=True)
        sys.exit(1)
    else:
        click.echo(crayons.green("Passed!"))
    click.echo(crayons.normal(
        decode_for_output("Checking installed package safety…"), bold=True)
    )
    if ignore:
        if not isinstance(ignore, (tuple, list)):
            ignore = [ignore]
        ignored = [["--ignore", cve] for cve in ignore]
        click.echo(
            crayons.normal(
                "Notice: Ignoring CVE(s) {0}".format(crayons.yellow(", ".join(ignore)))
            ),
            err=True,
        )
    else:
        ignored = ""
    key = "--key={0}".format(PIPENV_PYUP_API_KEY)
    cmd = _cmd + [safety_path, "check", "--json", key]
    if ignored:
        for cve in ignored:
            cmd += cve
    c = run_command(cmd, catch_exceptions=False)
    try:
        results = simplejson.loads(c.out)
    except (ValueError, JSONDecodeError):
        raise exceptions.JSONParseError(c.out, c.err)
    except Exception:
        raise exceptions.PipenvCmdError(c.cmd, c.out, c.err, c.return_code)
    if c.ok:
        click.echo(crayons.green("All good!"))
        sys.exit(0)
    for (package, resolved, installed, description, vuln) in results:
        click.echo(
            "{0}: {1} {2} resolved ({3} installed)!".format(
                crayons.normal(vuln, bold=True),
                crayons.green(package),
                crayons.red(resolved, bold=False),
                crayons.red(installed, bold=True),
            )
        )
        click.echo("{0}".format(description))
        click.echo()
    else:
        sys.exit(1)


def do_graph(bare=False, json=False, json_tree=False, reverse=False):
    from pipenv.vendor.vistir.compat import JSONDecodeError
    import pipdeptree
    pipdeptree_path = pipdeptree.__file__.rstrip("cdo")
    try:
        python_path = which("python")
    except AttributeError:
        click.echo(
            u"{0}: {1}".format(
                crayons.red("Warning", bold=True),
                u"Unable to display currently-installed dependency graph information here. "
                u"Please run within a Pipenv project.",
            ),
            err=True,
        )
        sys.exit(1)
    except RuntimeError:
        pass
    else:
        python_path = vistir.compat.Path(python_path).as_posix()
        pipdeptree_path = vistir.compat.Path(pipdeptree_path).as_posix()

    if reverse and json:
        click.echo(
            u"{0}: {1}".format(
                crayons.red("Warning", bold=True),
                u"Using both --reverse and --json together is not supported. "
                u"Please select one of the two options.",
            ),
            err=True,
        )
        sys.exit(1)
    if reverse and json_tree:
        click.echo(
            u"{0}: {1}".format(
                crayons.red("Warning", bold=True),
                u"Using both --reverse and --json-tree together is not supported. "
                u"Please select one of the two options.",
            ),
            err=True,
        )
        sys.exit(1)
    if json and json_tree:
        click.echo(
            u"{0}: {1}".format(
                crayons.red("Warning", bold=True),
                u"Using both --json and --json-tree together is not supported. "
                u"Please select one of the two options.",
            ),
            err=True,
        )
        sys.exit(1)
    flag = ""
    if json:
        flag = "--json"
    if json_tree:
        flag = "--json-tree"
    if reverse:
        flag = "--reverse"
    if not project.virtualenv_exists:
        click.echo(
            u"{0}: No virtualenv has been created for this project yet! Consider "
            u"running {1} first to automatically generate one for you or see "
            u"{2} for further instructions.".format(
                crayons.red("Warning", bold=True),
                crayons.green("`pipenv install`"),
                crayons.green("`pipenv install --help`"),
            ),
            err=True,
        )
        sys.exit(1)
    cmd_args = [python_path, pipdeptree_path, flag, "-l"]
    c = run_command(cmd_args)
    # Run dep-tree.
    if not bare:
        if json:
            data = []
            try:
                parsed = simplejson.loads(c.out.strip())
            except JSONDecodeError:
                raise exceptions.JSONParseError(c.out, c.err)
            else:
                for d in parsed:
                    if d["package"]["key"] not in BAD_PACKAGES:
                        data.append(d)
            click.echo(simplejson.dumps(data, indent=4))
            sys.exit(0)
        elif json_tree:

            def traverse(obj):
                if isinstance(obj, list):
                    return [
                        traverse(package)
                        for package in obj
                        if package["key"] not in BAD_PACKAGES
                    ]
                else:
                    obj["dependencies"] = traverse(obj["dependencies"])
                    return obj

            try:
                parsed = simplejson.loads(c.out.strip())
            except JSONDecodeError:
                raise exceptions.JSONParseError(c.out, c.err)
            else:
                data = traverse(parsed)
                click.echo(simplejson.dumps(data, indent=4))
                sys.exit(0)
        else:
            for line in c.out.strip().split("\n"):
                # Ignore bad packages as top level.
                # TODO: This should probably be a "==" in + line.partition
                if line.split("==")[0] in BAD_PACKAGES and not reverse:
                    continue

                # Bold top-level packages.
                if not line.startswith(" "):
                    click.echo(crayons.normal(line, bold=True))
                # Echo the rest.
                else:
                    click.echo(crayons.normal(line, bold=False))
    else:
        click.echo(c.out)
    if c.return_code != 0:
        click.echo(
            "{0} {1}".format(
                crayons.red("ERROR: ", bold=True),
                crayons.white("{0}".format(c.err, bold=True)),
            ),
            err=True,
        )
    # Return its return code.
    sys.exit(c.return_code)


def do_sync(
    ctx,
    dev=False,
    three=None,
    python=None,
    bare=False,
    dont_upgrade=False,
    user=False,
    clear=False,
    unused=False,
    sequential=False,
    pypi_mirror=None,
    system=False,
    deploy=False,
):
    # The lock file needs to exist because sync won't write to it.
    if not project.lockfile_exists:
        raise exceptions.LockfileNotFound("Pipfile.lock")

    # Ensure that virtualenv is available if not system.
    ensure_project(
        three=three,
        python=python,
        validate=False,
        deploy=deploy,
        pypi_mirror=pypi_mirror,
    )

    # Install everything.
    requirements_dir = vistir.path.create_tracked_tempdir(
        suffix="-requirements", prefix="pipenv-"
    )
    do_init(
        dev=dev,
        concurrent=(not sequential),
        requirements_dir=requirements_dir,
        ignore_pipfile=True,  # Don't check if Pipfile and lock match.
        pypi_mirror=pypi_mirror,
        deploy=deploy,
        system=system,
    )
    if not bare:
        click.echo(crayons.green("All dependencies are now up-to-date!"))


def do_clean(
    ctx, three=None, python=None, dry_run=False, bare=False, pypi_mirror=None,
    system=False
):
    # Ensure that virtualenv is available.
    from packaging.utils import canonicalize_name
    ensure_project(three=three, python=python, validate=False, pypi_mirror=pypi_mirror)
    ensure_lockfile(pypi_mirror=pypi_mirror)
    # Make sure that the virtualenv's site packages are configured correctly
    # otherwise we may end up removing from the global site packages directory
    installed_package_names = project.installed_package_names.copy()
    # Remove known "bad packages" from the list.
    for bad_package in BAD_PACKAGES:
        if canonicalize_name(bad_package) in installed_package_names:
            if environments.is_verbose():
                click.echo("Ignoring {0}.".format(bad_package), err=True)
            installed_package_names.remove(canonicalize_name(bad_package))
    # Intelligently detect if --dev should be used or not.
    locked_packages = {
        canonicalize_name(pkg) for pkg in project.lockfile_package_names["combined"]
    }
    for used_package in locked_packages:
        if used_package in installed_package_names:
            installed_package_names.remove(used_package)
    failure = False
    cmd = [which_pip(allow_global=system), "uninstall", "-y", "-qq"]
    for apparent_bad_package in installed_package_names:
        if dry_run and not bare:
            click.echo(apparent_bad_package)
        else:
            if not bare:
                click.echo(
                    crayons.white(
                        fix_utf8("Uninstalling {0}…".format(apparent_bad_package)), bold=True
                    )
                )
            # Uninstall the package.
            cmd = [which_pip(), "uninstall", apparent_bad_package, "-y"]
            c = run_command(cmd)
            if c.return_code != 0:
                failure = True
    sys.exit(int(failure))<|MERGE_RESOLUTION|>--- conflicted
+++ resolved
@@ -744,8 +744,6 @@
                 extra_indexes=extra_indexes,
                 use_pep517=not retry,
             )
-            # if dep.is_vcs or dep.editable:
-            #     c.block()
             if procs.qsize() < nprocs:
                 c.dep = dep
                 procs.put(c)
@@ -881,7 +879,7 @@
     )
 
     # Default to using sys.executable, if Python wasn't provided.
-    if python is None:
+    if not python:
         python = sys.executable
     click.echo(
         u"{0} {1} {3} {2}".format(
@@ -1449,11 +1447,7 @@
             if "--hash" not in f.read():
                 ignore_hashes = True
     else:
-<<<<<<< HEAD
         ignore_hashes = True if not requirement.hashes else ignore_hashes
-=======
-        ignore_hashes = True if not requirement.hashes else False
->>>>>>> 661184e5
         install_reqs = requirement.as_line(as_list=True, include_hashes=not ignore_hashes)
         if not requirement.markers:
             install_reqs = [escape_cmd(r) for r in install_reqs]
@@ -2314,8 +2308,9 @@
         project.project_directory,
         shell_args,
     )
+
+    # Set an environment variable, so we know we're in the environment.
     # Only set PIPENV_ACTIVE after finishing reading virtualenv_location
-    # Set an environment variable, so we know we're in the environment.
     # otherwise its value will be changed
     os.environ["PIPENV_ACTIVE"] = vistir.misc.fs_str("1")
 
@@ -2547,11 +2542,6 @@
     # Run the PEP 508 checker in the virtualenv.
     cmd = _cmd + [vistir.compat.Path(pep508checker_path).as_posix()]
     c = run_command(cmd)
-    if is_verbose():
-        click.echo("{0}{1}".format(
-            "Running command: ",
-            crayons.white("$ {0}".format(decode_for_output(" ".join(cmd))), bold=True)
-        ))
     if c.return_code is not None:
         try:
             results = simplejson.loads(c.out.strip())

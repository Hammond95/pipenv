--- conflicted
+++ resolved
@@ -3,12 +3,8 @@
 import pipfile
 import toml
 
-<<<<<<< HEAD
-=======
 from requests.compat import OrderedDict
 
-from . import _pipfile as pipfile
->>>>>>> 6c338b94
 from .utils import format_toml, multi_split
 from .utils import convert_deps_from_pip, convert_deps_to_pip
 
